--- conflicted
+++ resolved
@@ -2,15 +2,12 @@
 import random
 import pandas as pd
 from typing import Iterator
-<<<<<<< HEAD
+from relationship_extractor import extract_relationships_summary
 from config import ConfigName, get_config
-=======
-from relationship_extractor import extract_relationships_summary
-
->>>>>>> c32a6dd4
 
 rand_seed = None
 rel_summary_flag = False
+
 
 def _parse_squad_data(raw):
     dataset = {"ki_text": [], "qas": []}
@@ -174,13 +171,10 @@
     max_questions: int | None = None,
     use_rel_summary: bool = False,
 ) -> tuple[list[str], Iterator[tuple[str, str]]]:
-<<<<<<< HEAD
+    global rel_summary_flag
+    rel_summary_flag = use_rel_summary
     global rand_seed
     rand_seed = get_config(ConfigName.RAND_SEED)
-=======
-    global rel_summary_flag
-    rel_summary_flag = use_rel_summary
->>>>>>> c32a6dd4
     match dataset:
         case "kis_sample":
             path = "./datasets/rag_sample_qas_from_kis.csv"
